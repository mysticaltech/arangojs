--- conflicted
+++ resolved
@@ -44,13 +44,8 @@
     "linkedlist": "1.0.1"
   },
   "devDependencies": {
-<<<<<<< HEAD
-    "async": "1.4.2",
+    "async": "1.5.0",
     "babel": "5.8.29",
-=======
-    "async": "1.5.0",
-    "babel": "5.8.23",
->>>>>>> 5da63997
     "babel-eslint": "4.1.3",
     "chai": "3.4.0",
     "core-js": "1.2.2",
